--- conflicted
+++ resolved
@@ -148,15 +148,8 @@
 	if hcp.Spec.PostCreateHook != nil &&
 		tenancyv1alpha1.HasConditionAvailable(hcp.Status.Conditions) {
 		if err := r.ReconcileUpdatePostCreateHook(ctx, hcp); err != nil {
-<<<<<<< HEAD
-			// Check if this is a PostCreateHookNotFoundError
-			if _, ok := err.(*shared.PostCreateHookNotFoundError); ok {
-				// Requeue with a delay to wait for the hook to be created
-				return ctrl.Result{Requeue: true, RequeueAfter: 10 * time.Second}, nil
-=======
 			if util.IsTransientError(err) {
 				return ctrl.Result{}, err
->>>>>>> a8287f34
 			}
 			return r.UpdateStatusForSyncingError(hcp, err)
 		}

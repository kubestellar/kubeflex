/*
Copyright 2023 The KubeStellar Authors.

Licensed under the Apache License, Version 2.0 (the "License");
you may not use this file except in compliance with the License.
You may obtain a copy of the License at

    http://www.apache.org/licenses/LICENSE-2.0

Unless required by applicable law or agreed to in writing, software
distributed under the License is distributed on an "AS IS" BASIS,
WITHOUT WARRANTIES OR CONDITIONS OF ANY KIND, either express or implied.
See the License for the specific language governing permissions and
limitations under the License.
*/

package shared

import (
	"context"
	"fmt"

	appsv1 "k8s.io/api/apps/v1"
	batchv1 "k8s.io/api/batch/v1"
	corev1 "k8s.io/api/core/v1"
	apiextensionsv1 "k8s.io/apiextensions-apiserver/pkg/apis/apiextensions/v1"
	metav1 "k8s.io/apimachinery/pkg/apis/meta/v1"
	"k8s.io/apimachinery/pkg/apis/meta/v1/unstructured"
	"k8s.io/apimachinery/pkg/runtime/schema"
	"k8s.io/client-go/dynamic"
	"k8s.io/client-go/kubernetes"
	"sigs.k8s.io/controller-runtime/pkg/client"
	clog "sigs.k8s.io/controller-runtime/pkg/log"

	"github.com/kubestellar/kubeflex/api/v1alpha1"
	"github.com/kubestellar/kubeflex/pkg/util"
)

const (
	FieldManager = "kubeflex"
)

type Vars struct {
	Namespace        string
	ControlPlaneName string
	HookName         string
}

// ReconcileUpdatePostCreateHook is the main orchestrator that processes all post-create hooks
// and implements conditional completion logic based on WaitForPostCreateHooks flag
func (r *BaseReconciler) ReconcileUpdatePostCreateHook(ctx context.Context, hcp *v1alpha1.ControlPlane) error {
	logger := clog.FromContext(ctx)
	namespace := util.GenerateNamespaceFromControlPlaneName(hcp.Name)

	// Collect all hooks to process (legacy + new) while preserving order
	hooks := make([]v1alpha1.PostCreateHookUse, 0)
	seen := make(map[string]bool)

	// Add legacy hook first if specified (backward compatibility)
	if hcp.Spec.PostCreateHook != nil && *hcp.Spec.PostCreateHook != "" {
		hookName := *hcp.Spec.PostCreateHook
		hooks = append(hooks, v1alpha1.PostCreateHookUse{
			HookName: hcp.Spec.PostCreateHook,
			Vars:     hcp.Spec.PostCreateHookVars,
		})
		seen[hookName] = true
	}

	// Add new hooks in declared order, skipping duplicates
	for _, hook := range hcp.Spec.PostCreateHooks {
		if hook.HookName != nil && *hook.HookName != "" {
			hookName := *hook.HookName
			if !seen[hookName] {
				hooks = append(hooks, hook)
				seen[hookName] = true
			} else {
				logger.Info("Skipping duplicate hook", "hook", hookName)
			}
		}
	}

	var errs []error
	allHooksApplied := true
	allResourcesReady := true

	// Process each hook
	for _, hook := range hooks {
		hookName := *hook.HookName

		// Check if hook is already applied
		_, ok := hcp.Status.PostCreateHooks[hookName]
		if ok {
			// Hook is applied, check if resources are ready only if WaitForPostCreateHooks is enabled
			if hcp.Spec.WaitForPostCreateHooks != nil && *hcp.Spec.WaitForPostCreateHooks {
				logger.Info("Checking post-create hook resources", "hook", hookName)
				if err := r.checkPostCreateHookResources(ctx, hcp, hookName, hook.Vars); err != nil {
					logger.Info("Hook resources not ready", "hook", hookName, "error", err)
					allResourcesReady = false
				}
			}
			continue
		}

		logger.Info("Processing post-create hook", "hook", hookName)

		// Get hook definition
		pch := &v1alpha1.PostCreateHook{}
		if err := r.Client.Get(ctx, client.ObjectKey{Name: hookName}, pch); err != nil {
			errs = append(errs, fmt.Errorf("failed to get PostCreateHook %s: %w", hookName, err))
			allHooksApplied = false
			continue
		}

		// Build variables with precedence: defaults -> global -> user vars -> system
		vars := make(map[string]interface{})

		// 1. Default vars from hook spec
		for _, dv := range pch.Spec.DefaultVars {
			vars[dv.Name] = dv.Value
		}

		// 2. Global variables from control plane
		for key, val := range hcp.Spec.GlobalVars {
			vars[key] = val
		}

		// 3. User-provided vars from hook use
		for key, val := range hook.Vars {
			vars[key] = val
		}

		// 4. System variables (highest priority)
		vars["Namespace"] = namespace
		vars["ControlPlaneName"] = hcp.Name
		vars["HookName"] = hookName

		// Apply hook templates
		appliedResources, err := r.applyPostCreateHook(ctx, r.ClientSet, r.DynamicClient, pch, vars, hcp)
		if err != nil {
			if util.IsTransientError(err) {
				errs = append(errs, fmt.Errorf("transient error applying hook %s: %w", hookName, err))
				allHooksApplied = false
			} else {
				logger.Error(err, "Permanent error applying post-create hook", "hook", hookName)
				errs = append(errs, fmt.Errorf("permanent error applying hook %s: %w", hookName, err))
				allHooksApplied = false
			}
			continue
		}

		// Check if newly applied resources are ready (if enabled)
		if hcp.Spec.WaitForPostCreateHooks != nil && *hcp.Spec.WaitForPostCreateHooks {
			ready, err := r.checkAppliedResourcesReady(ctx, appliedResources, namespace)
			if err != nil {
				if util.IsTransientError(err) {
					errs = append(errs, fmt.Errorf("transient error checking readiness for hook %s: %w", hookName, err))
				} else {
					logger.Error(err, "Error checking resource readiness for hook", "hook", hookName)
					errs = append(errs, fmt.Errorf("error checking readiness for hook %s: %w", hookName, err))
				}
				allHooksApplied = false
				allResourcesReady = false
				continue
			}
			if !ready {
				logger.Info("Resources not ready yet for hook", "hook", hookName)
				allResourcesReady = false
				// Don't mark hook as applied yet - will retry
				continue
			}
		}

		// Update status - mark hook as applied
		if hcp.Status.PostCreateHooks == nil {
			hcp.Status.PostCreateHooks = make(map[string]bool)
		}
		hcp.Status.PostCreateHooks[hookName] = true
		if err := r.Client.Status().Update(ctx, hcp); err != nil {
			errs = append(errs, fmt.Errorf("failed to update status for hook %s: %w", hookName, err))
			allHooksApplied = false
			// Break on status update error to prevent inconsistent state
			break
		}

		// Propagate labels from hook to control plane
		if err := r.propagateLabels(pch, hcp, r.Client); err != nil {
			logger.Error(err, "Failed to propagate labels from hook", "hook", hookName)
		}
	}

	// Update PostCreateHookCompleted status
	if hcp.Spec.WaitForPostCreateHooks != nil && *hcp.Spec.WaitForPostCreateHooks {
		// NEW BEHAVIOR: Complete only when all hooks applied AND all resources ready
		hcp.Status.PostCreateHookCompleted = allHooksApplied && allResourcesReady && len(errs) == 0
	} else {
		// OLD BEHAVIOR: Complete when all hooks applied (don't wait for resources)
		hcp.Status.PostCreateHookCompleted = allHooksApplied && len(errs) == 0
	}

	// Update final status
	if err := r.Client.Status().Update(ctx, hcp); err != nil {
		errs = append(errs, fmt.Errorf("failed to update final status: %w", err))
	}

	if len(errs) > 0 {
		return fmt.Errorf("errors processing hooks: %v", errs)
	}
<<<<<<< HEAD
	err := r.Client.Get(context.TODO(), client.ObjectKeyFromObject(hook), hook, &client.GetOptions{})
	if err != nil {
		// Return a special error type that indicates we should requeue
		return &PostCreateHookNotFoundError{
			hookName: *hcp.Spec.PostCreateHook,
			err:      err,
		}
=======
	return nil
}

// checkPostCreateHookResources checks if all resources created by a specific already-applied hook are ready
func (r *BaseReconciler) checkPostCreateHookResources(ctx context.Context, hcp *v1alpha1.ControlPlane, hookName string, hookVars map[string]string) error {
	namespace := util.GenerateNamespaceFromControlPlaneName(hcp.Name)

	// Get the post create hook definition
	hook := &v1alpha1.PostCreateHook{}
	if err := r.Client.Get(ctx, client.ObjectKey{Name: hookName}, hook); err != nil {
		return fmt.Errorf("error retrieving post create hook %s: %w", hookName, err)
>>>>>>> a8287f34
	}

	// Build variables with proper precedence (same as main function)
	vars := make(map[string]interface{})

	// Add default variables from hook spec
	for _, dv := range hook.Spec.DefaultVars {
		vars[dv.Name] = dv.Value
	}

	// Add global variables from control plane
	for key, val := range hcp.Spec.GlobalVars {
		vars[key] = val
	}

	// Override with user-provided variables from hook use
	for key, val := range hookVars {
		vars[key] = val
	}

	// Add system variables (highest priority)
	vars["Namespace"] = namespace
	vars["ControlPlaneName"] = hcp.Name
	vars["HookName"] = hookName

	// Check each template's resource status
	for _, template := range hook.Spec.Templates {
		// Render the template with variables
		rendered, err := util.RenderYAML(template.Raw, vars)
		if err != nil {
			return fmt.Errorf("error rendering template: %w", err)
		}

		obj, err := util.ToUnstructured(rendered)
		if err != nil {
			return fmt.Errorf("error converting rendered template to unstructured: %w", err)
		}

		gvk := util.GetGroupVersionKindFromObject(obj)
		gvr, err := util.GVKToGVR(r.ClientSet, gvk)
		if err != nil {
			return fmt.Errorf("error getting GVR: %w", err)
		}

		// Check resource readiness
		ready, err := r.checkResourceStatus(ctx, gvr, obj.GetName(), namespace, gvk.Kind)
		if err != nil {
			return fmt.Errorf("error checking resource status: %w", err)
		}

		if !ready {
			return fmt.Errorf("resource %s/%s not ready", gvk.Kind, obj.GetName())
		}
	}

	return nil
}

// ResourceInfo holds information about an applied resource for readiness checking
type ResourceInfo struct {
	Name            string
	Namespace       string
	GVR             schema.GroupVersionResource
	Kind            string
	IsClusterScoped bool
}

// applyPostCreateHook applies all templates in a hook and returns info about applied resources
func (r *BaseReconciler) applyPostCreateHook(ctx context.Context, clientSet *kubernetes.Clientset, dynamicClient *dynamic.DynamicClient, hook *v1alpha1.PostCreateHook, vars map[string]interface{}, hcp *v1alpha1.ControlPlane) ([]ResourceInfo, error) {
	logger := clog.FromContext(ctx)
	namespace := util.GenerateNamespaceFromControlPlaneName(hcp.Name)

	apiResourceLists, err := clientSet.DiscoveryClient.ServerPreferredResources()
	if err != nil {
		return nil, err
	}

	var appliedResources []ResourceInfo

	for _, template := range hook.Spec.Templates {
		// Render template
		rendered, err := util.RenderYAML(template.Raw, vars)
		if err != nil {
			return nil, err
		}

		obj, err := util.ToUnstructured(rendered)
		if err != nil {
			return nil, err
		}

		if obj == nil {
			return nil, fmt.Errorf("null object in template")
		}

		gvk := util.GetGroupVersionKindFromObject(obj)
		gvr, err := util.GVKToGVR(clientSet, gvk)
		if err != nil {
			return nil, err
		}

		clusterScoped, err := util.IsClusterScoped(gvk, apiResourceLists)
		if err != nil {
			return nil, err
		}

		logger.Info("Applying", "object", util.GenerateObjectInfoString(*obj), "cpNamespace", namespace)

		// Apply the resource
		if clusterScoped {
			r.setTrackingLabelsAndAnnotations(obj, hcp.Name)
			_, err = dynamicClient.Resource(gvr).Apply(ctx, obj.GetName(), obj, metav1.ApplyOptions{FieldManager: FieldManager})
		} else {
			_, err = dynamicClient.Resource(gvr).Namespace(namespace).Apply(ctx, obj.GetName(), obj, metav1.ApplyOptions{FieldManager: FieldManager})
		}
		if err != nil {
			return nil, err
		}

		// Track applied resource for readiness checking
		resourceInfo := ResourceInfo{
			Name:            obj.GetName(),
			Namespace:       namespace,
			GVR:             gvr,
			Kind:            gvk.Kind,
			IsClusterScoped: clusterScoped,
		}
		appliedResources = append(appliedResources, resourceInfo)
	}

	return appliedResources, nil
}

// checkAppliedResourcesReady checks if all newly applied resources are ready
func (r *BaseReconciler) checkAppliedResourcesReady(ctx context.Context, resources []ResourceInfo, namespace string) (bool, error) {
	for _, resource := range resources {
		ready, err := r.checkResourceStatus(ctx, resource.GVR, resource.Name, namespace, resource.Kind)
		if err != nil {
			return false, err
		}
		if !ready {
			return false, nil
		}
	}
	return true, nil
}

// checkResourceStatus checks if a specific resource is ready based on its type
// This uses the proven approach from the old code with minimal essential additions
func (r *BaseReconciler) checkResourceStatus(ctx context.Context, gvr schema.GroupVersionResource, name, namespace, kind string) (bool, error) {
	switch kind {
	// Core workload resources that need actual readiness checking
	case "Deployment":
		deployment := &appsv1.Deployment{}
		if err := r.Client.Get(ctx, client.ObjectKey{Name: name, Namespace: namespace}, deployment); err != nil {
			return false, err
		}
		// Handle nil replicas (Kubernetes defaults to 1)
		expectedReplicas := int32(1)
		if deployment.Spec.Replicas != nil {
			expectedReplicas = *deployment.Spec.Replicas
		}
		return deployment.Status.ReadyReplicas == expectedReplicas, nil

	case "StatefulSet":
		statefulset := &appsv1.StatefulSet{}
		if err := r.Client.Get(ctx, client.ObjectKey{Name: name, Namespace: namespace}, statefulset); err != nil {
			return false, err
		}
		// Handle nil replicas (Kubernetes defaults to 1)
		expectedReplicas := int32(1)
		if statefulset.Spec.Replicas != nil {
			expectedReplicas = *statefulset.Spec.Replicas
		}
		return statefulset.Status.ReadyReplicas == expectedReplicas, nil

	case "Job":
		job := &batchv1.Job{}
		if err := r.Client.Get(ctx, client.ObjectKey{Name: name, Namespace: namespace}, job); err != nil {
			return false, err
		}
		return job.Status.Succeeded > 0, nil

	case "DaemonSet":
		daemonset := &appsv1.DaemonSet{}
		if err := r.Client.Get(ctx, client.ObjectKey{Name: name, Namespace: namespace}, daemonset); err != nil {
			return false, err
		}
		return daemonset.Status.NumberReady == daemonset.Status.DesiredNumberScheduled, nil

	// Only add CRD support if hooks actually create them
	case "CustomResourceDefinition":
		crd := &apiextensionsv1.CustomResourceDefinition{}
		if err := r.Client.Get(ctx, client.ObjectKey{Name: name}, crd); err != nil {
			return false, err
		}
		// Check if CRD is established
		for _, condition := range crd.Status.Conditions {
			if condition.Type == apiextensionsv1.Established && condition.Status == apiextensionsv1.ConditionTrue {
				return true, nil
			}
		}
		return false, nil

	// Add Pod support for standalone pods (less common but possible)
	case "Pod":
		pod := &corev1.Pod{}
		if err := r.Client.Get(ctx, client.ObjectKey{Name: name, Namespace: namespace}, pod); err != nil {
			return false, err
		}
		return pod.Status.Phase == corev1.PodRunning || pod.Status.Phase == corev1.PodSucceeded, nil

	default:
		// For everything else (Services, ConfigMaps, Secrets, etc.)
		// Just check if they exist - they're ready immediately when created
		if namespace != "" {
			_, err := r.DynamicClient.Resource(gvr).Namespace(namespace).Get(ctx, name, metav1.GetOptions{})
			if err != nil {
				// Try cluster-scoped if namespaced fails
				_, err = r.DynamicClient.Resource(gvr).Get(ctx, name, metav1.GetOptions{})
			}
			return err == nil, nil
		} else {
			// Cluster-scoped resource
			_, err := r.DynamicClient.Resource(gvr).Get(ctx, name, metav1.GetOptions{})
			return err == nil, nil
		}
	}
}

// setTrackingLabelsAndAnnotations sets labels used by helm for garbage collection
func (r *BaseReconciler) setTrackingLabelsAndAnnotations(obj *unstructured.Unstructured, cpName string) {
	namespace := util.GenerateNamespaceFromControlPlaneName(cpName)

	labels := obj.GetLabels()
	if labels == nil {
		labels = map[string]string{}
	}
	labels[util.ManagedByKey] = "Helm"
	obj.SetLabels(labels)

	annotations := obj.GetAnnotations()
	if annotations == nil {
		annotations = map[string]string{}
	}
	annotations[util.HelmReleaseNamespaceAnnotationKey] = namespace
	obj.SetAnnotations(annotations)
}

// propagateLabels copies labels from PostCreateHook to ControlPlane for consistency
func (r *BaseReconciler) propagateLabels(hook *v1alpha1.PostCreateHook, hcp *v1alpha1.ControlPlane, c client.Client) error {
	hookLabels := hook.GetLabels()
	if len(hookLabels) == 0 {
		return nil
	}

	hcpLabels := hcp.GetLabels()
	if hcpLabels == nil {
		hcpLabels = map[string]string{}
	}

	updateRequired := false
	for key, value := range hookLabels {
		if existingValue, exists := hcpLabels[key]; !exists || existingValue != value {
			updateRequired = true
			hcpLabels[key] = value
		}
	}

	if updateRequired {
		hcp.SetLabels(hcpLabels)
		if err := c.Update(context.TODO(), hcp, &client.SubResourceUpdateOptions{}); err != nil {
			return err
		}
	}

	return nil
}

// PostCreateHookNotFoundError is a special error type that indicates a PostCreateHook wasn't found
type PostCreateHookNotFoundError struct {
	hookName string
	err      error
}

func (e *PostCreateHookNotFoundError) Error() string {
	return fmt.Sprintf("error retrieving post create hook %s: %s", e.hookName, e.err)
}<|MERGE_RESOLUTION|>--- conflicted
+++ resolved
@@ -205,15 +205,6 @@
 	if len(errs) > 0 {
 		return fmt.Errorf("errors processing hooks: %v", errs)
 	}
-<<<<<<< HEAD
-	err := r.Client.Get(context.TODO(), client.ObjectKeyFromObject(hook), hook, &client.GetOptions{})
-	if err != nil {
-		// Return a special error type that indicates we should requeue
-		return &PostCreateHookNotFoundError{
-			hookName: *hcp.Spec.PostCreateHook,
-			err:      err,
-		}
-=======
 	return nil
 }
 
@@ -225,7 +216,6 @@
 	hook := &v1alpha1.PostCreateHook{}
 	if err := r.Client.Get(ctx, client.ObjectKey{Name: hookName}, hook); err != nil {
 		return fmt.Errorf("error retrieving post create hook %s: %w", hookName, err)
->>>>>>> a8287f34
 	}
 
 	// Build variables with proper precedence (same as main function)
@@ -503,14 +493,4 @@
 	}
 
 	return nil
-}
-
-// PostCreateHookNotFoundError is a special error type that indicates a PostCreateHook wasn't found
-type PostCreateHookNotFoundError struct {
-	hookName string
-	err      error
-}
-
-func (e *PostCreateHookNotFoundError) Error() string {
-	return fmt.Sprintf("error retrieving post create hook %s: %s", e.hookName, e.err)
 }
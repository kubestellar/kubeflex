--- conflicted
+++ resolved
@@ -119,21 +119,7 @@
 
 	r.UpdateStatusWithSecretRef(hcp, util.AdminConfSecret, util.KubeconfigSecretKeyDefault, util.KubeconfigSecretKeyInCluster)
 
-<<<<<<< HEAD
-	if hcp.Spec.PostCreateHook != nil &&
-		v1alpha1.HasConditionAvailable(hcp.Status.Conditions) {
-		if err := r.ReconcileUpdatePostCreateHook(ctx, hcp); err != nil {
-			// Check if this is a PostCreateHookNotFoundError
-			if _, ok := err.(*shared.PostCreateHookNotFoundError); ok {
-				// Requeue with a delay to wait for the hook to be created
-				return ctrl.Result{Requeue: true, RequeueAfter: 10 * time.Second}, nil
-			}
-			return r.UpdateStatusForSyncingError(hcp, err)
-		}
-	}
-=======
 	log.Info("K8s reconciler completed - hook processing delegated to main controller", "controlPlane", hcp.Name)
->>>>>>> a8287f34
 
 	return r.UpdateStatusForSyncingSuccess(ctx, hcp)
 }